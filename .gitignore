--- conflicted
+++ resolved
@@ -29,12 +29,10 @@
 
 # Archivos locales
 ./web_search_cli.py
-<<<<<<< HEAD
-
-# Ignorar resultados de pruebas
-data/test/ragas_eval/results/
-=======
 .venv311/
 
 data/*.csv
->>>>>>> 8b9674e2
+
+
+# Ignorar resultados de pruebas
+data/test/ragas_eval/results/