import asyncio
import os
import logging
from typing import List, Optional, Type

from pydantic import BaseModel, Field, ConfigDict

from ...config import get_settings
from .reranker import CrossEncoderReranker

from langchain_core.retrievers import BaseRetriever
from langchain_core.callbacks import (
    CallbackManagerForRetrieverRun,
    CallbackManagerForToolRun,
)
from langchain_core.documents import Document
from langchain_core.tools import BaseTool

try:
    from opensearch_haystack.document_store import OpenSearchDocumentStore 
    from opensearch_haystack.retriever import (
        OpenSearchHybridRetriever,
    )
    _OS_BACKEND = "opensearch_haystack"
except ModuleNotFoundError:
    from haystack_integrations.document_stores.opensearch import ( 
        OpenSearchDocumentStore,
    )
    from haystack_integrations.components.retrievers.opensearch import ( 
        OpenSearchHybridRetriever,
    )
    _OS_BACKEND = "haystack_integrations"

from haystack.components.embedders import SentenceTransformersTextEmbedder
from haystack.dataclasses import Document as HaystackDocument

logger = logging.getLogger(__name__)

OPENSEARCH_HOST = os.getenv("OPENSEARCH_HOST", "http://opensearch")
OPENSEARCH_PORT = int(os.getenv("OPENSEARCH_PORT", "9200"))
OPENSEARCH_INDEX = os.getenv("OPENSEARCH_INDEX", "policies")
EMBED_DIM = int(os.getenv("OPENSEARCH_EMBED_DIM", "384"))
EMBED_MODEL = os.getenv("EMBEDDING_MODEL", "sentence-transformers/all-MiniLM-L6-v2")

doc_store = OpenSearchDocumentStore(
    hosts=[OPENSEARCH_HOST],
    index=OPENSEARCH_INDEX,
    embedding_dim=EMBED_DIM,
    create_index=False,
    content_field="text",
    embedding_field="embedding",
    metadata_field="metadata",
    knn_space_type="cosinesimil",
    knn_engine="nmslib",
)

query_embedder = SentenceTransformersTextEmbedder(
    model=EMBED_MODEL,
    normalize_embeddings=True,
)

<<<<<<< HEAD
# Get settings for retrieval parameters
settings = get_settings()
retrieval_k = settings.retrieval_top_k

# Hybrid retriever: BM25 + embeddings + RRF
=======
>>>>>>> 983d0453
haystack_retriever_instance = OpenSearchHybridRetriever(
    document_store=doc_store,
    embedder=query_embedder,
    top_k_bm25=retrieval_k,
    top_k_embedding=retrieval_k,
    join_mode="reciprocal_rank_fusion",
)

def _convert_docs(haystack_docs: List[HaystackDocument]) -> List[Document]:
    out: List[Document] = []
    for h_doc in haystack_docs:
        if h_doc.meta and "metadata" in h_doc.meta:
            meta = dict(h_doc.meta["metadata"])
            for k, v in (h_doc.meta or {}).items():
                if k != "metadata":
                    meta[k] = v
        else:
            meta = dict(h_doc.meta or {})
        meta["score"] = getattr(h_doc, "score", None)
        meta["opensearch_backend"] = _OS_BACKEND
        page_content = h_doc.content or ""
        out.append(Document(page_content=page_content, metadata=meta))
    print(out)
    return out

class RetrieverInput(BaseModel):
    query: str = Field(description="User query to search insurance policy documents in OpenSearch")
    k: Optional[int] = Field(None, description="Número de documentos a recuperar (anula el defecto)")

class HybridOpenSearchTool(BaseTool):
    model_config = ConfigDict(arbitrary_types_allowed=True)

    name: str = "hybrid_opensearch_search"
    description: str = (
        "Searches the OpenSearch index (BM25 + embeddings with RRF) and returns "
        "a list of relevant policy documents with their metadata."
    )
    args_schema: Type[BaseModel] = RetrieverInput
    haystack_retriever: OpenSearchHybridRetriever
<<<<<<< HEAD

    def __init__(self, retriever: BaseRetriever):
        super().__init__()
        self.retriever = retriever
        self.reranker = CrossEncoderReranker()
=======
>>>>>>> 983d0453

    def _run(
        self,
        query: str,
        k: Optional[int] = None,
        run_manager: Optional[CallbackManagerForToolRun] = None,
    ) -> List[Document]:
        try:
<<<<<<< HEAD
            # Recuperar documentos usando el retriever con k aumentado
            k_value = k or settings.retrieval_top_k
=======
            k_value = k or 5
>>>>>>> 983d0453
            results = self.haystack_retriever.run(
                query=query,
                top_k_bm25=k_value,
                top_k_embedding=k_value
            )
<<<<<<< HEAD
            docs = _convert_docs(results.get("documents", []))
            
            # Aplicar reranking si hay documentos
            if docs:
                docs = self.reranker.rerank(query, docs)
=======
            return _convert_docs(results.get("documents", []))
>>>>>>> 983d0453
        except Exception as e:
            logger.exception("HybridOpenSearchTool._run failed: %s", e)
            return []

    async def _arun(
        self,
        query: str,
        k: Optional[int] = None,
        run_manager: Optional[CallbackManagerForToolRun] = None,
    ) -> List[Document]:
        try:
<<<<<<< HEAD
            # Recuperar documentos usando el retriever con k aumentado
            k_value = k or settings.retrieval_top_k
=======
            k_value = k or 5
>>>>>>> 983d0453
            results = await asyncio.to_thread(
                self.haystack_retriever.run,
                query=query,
                top_k_bm25=k_value,
                top_k_embedding=k_value
            )
<<<<<<< HEAD
            docs = _convert_docs(results.get("documents", []))
            
            # Aplicar reranking si hay documentos
            if docs:
                # El reranking se ejecuta en un thread separado para no bloquear
                docs = await asyncio.to_thread(self.reranker.rerank, query, docs)
            
            return docs
=======
            return _convert_docs(results.get("documents", []))
>>>>>>> 983d0453
        except Exception as e:
            logger.exception("HybridOpenSearchTool._arun failed: %s", e)
            return []

retrieval_tool = HybridOpenSearchTool(
    haystack_retriever=haystack_retriever_instance
)<|MERGE_RESOLUTION|>--- conflicted
+++ resolved
@@ -59,14 +59,11 @@
     normalize_embeddings=True,
 )
 
-<<<<<<< HEAD
 # Get settings for retrieval parameters
 settings = get_settings()
 retrieval_k = settings.retrieval_top_k
 
 # Hybrid retriever: BM25 + embeddings + RRF
-=======
->>>>>>> 983d0453
 haystack_retriever_instance = OpenSearchHybridRetriever(
     document_store=doc_store,
     embedder=query_embedder,
@@ -106,14 +103,11 @@
     )
     args_schema: Type[BaseModel] = RetrieverInput
     haystack_retriever: OpenSearchHybridRetriever
-<<<<<<< HEAD
 
     def __init__(self, retriever: BaseRetriever):
         super().__init__()
         self.retriever = retriever
         self.reranker = CrossEncoderReranker()
-=======
->>>>>>> 983d0453
 
     def _run(
         self,
@@ -122,26 +116,20 @@
         run_manager: Optional[CallbackManagerForToolRun] = None,
     ) -> List[Document]:
         try:
-<<<<<<< HEAD
             # Recuperar documentos usando el retriever con k aumentado
             k_value = k or settings.retrieval_top_k
-=======
-            k_value = k or 5
->>>>>>> 983d0453
             results = self.haystack_retriever.run(
                 query=query,
                 top_k_bm25=k_value,
                 top_k_embedding=k_value
             )
-<<<<<<< HEAD
             docs = _convert_docs(results.get("documents", []))
             
             # Aplicar reranking si hay documentos
             if docs:
                 docs = self.reranker.rerank(query, docs)
-=======
-            return _convert_docs(results.get("documents", []))
->>>>>>> 983d0453
+            
+            return docs
         except Exception as e:
             logger.exception("HybridOpenSearchTool._run failed: %s", e)
             return []
@@ -153,19 +141,14 @@
         run_manager: Optional[CallbackManagerForToolRun] = None,
     ) -> List[Document]:
         try:
-<<<<<<< HEAD
             # Recuperar documentos usando el retriever con k aumentado
             k_value = k or settings.retrieval_top_k
-=======
-            k_value = k or 5
->>>>>>> 983d0453
             results = await asyncio.to_thread(
                 self.haystack_retriever.run,
                 query=query,
                 top_k_bm25=k_value,
                 top_k_embedding=k_value
             )
-<<<<<<< HEAD
             docs = _convert_docs(results.get("documents", []))
             
             # Aplicar reranking si hay documentos
@@ -174,9 +157,6 @@
                 docs = await asyncio.to_thread(self.reranker.rerank, query, docs)
             
             return docs
-=======
-            return _convert_docs(results.get("documents", []))
->>>>>>> 983d0453
         except Exception as e:
             logger.exception("HybridOpenSearchTool._arun failed: %s", e)
             return []
