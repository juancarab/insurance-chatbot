--- conflicted
+++ resolved
@@ -12,53 +12,43 @@
     """
 
     # --- Gemini (LangChain wrapper ChatGoogleGenerativeAI) ---
-    gemini_api_key: Optional[str] = Field(default=None, validation_alias="GEMINI_API_KEY")
-    gemini_model: Optional[str] = Field(default=None, validation_alias="GEMINI_MODEL")
-    gemini_temperature: Optional[float] = Field(default=None, validation_alias="GEMINI_TEMPERATURE")
-    gemini_top_p: Optional[float] = Field(default=None, validation_alias="GEMINI_TOP_P")
-    gemini_max_output_tokens: Optional[int] = Field(default=None, validation_alias="GEMINI_MAX_OUTPUT_TOKENS")
+    gemini_api_key: Optional[str] = Field(default=None, validation_alias="GEMINI_API_KEY") [cite: 276, 544]
+    gemini_model: Optional[str] = Field(default=None, validation_alias="GEMINI_MODEL") [cite: 276, 544]
+    gemini_temperature: Optional[float] = Field(default=None, validation_alias="GEMINI_TEMPERATURE") [cite: 276, 544]
+    gemini_top_p: Optional[float] = Field(default=None, validation_alias="GEMINI_TOP_P") [cite: 276, 544]
+    gemini_max_output_tokens: Optional[int] = Field(default=None, validation_alias="GEMINI_MAX_OUTPUT_TOKENS") [cite: 276, 544]
 
     # --- Tavily ---
-    tavily_api_key: Optional[str] = Field(default=None, validation_alias="TAVILY_API_KEY")
+    tavily_api_key: Optional[str] = Field(default=None, validation_alias="TAVILY_API_KEY") [cite: 276, 544]
 
     # --- OpenSearch (índice principal) ---
-    opensearch_host: str = Field(default="http://opensearch", validation_alias="OPENSEARCH_HOST")
-    opensearch_port: int = Field(default=9200, validation_alias="OPENSEARCH_PORT")
-    opensearch_index: str = Field(default="policies", validation_alias="OPENSEARCH_INDEX")
-    opensearch_embed_dim: int = Field(default=384, validation_alias="OPENSEARCH_EMBED_DIM")
-<<<<<<< HEAD
-    embedding_model: str = Field(default="sentence-transformers/all-MiniLM-L-6-v2", validation_alias="EMBEDDING_MODEL")
-
-    retrieval_top_k: int = Field(default=40, validation_alias="RETRIEVAL_TOP_K")
-    rerank_model: str = Field(default="cross-encoder/ms-marco-MiniLM-L-6-v2", validation_alias="RERANK_MODEL")
-    rerank_batch_size: int = Field(default=32, validation_alias="RERANK_BATCH_SIZE")
-    rerank_top_k: int = Field(default=10, validation_alias="RERANK_TOP_K")
-
-=======
+    opensearch_host: str = Field(default="http://opensearch", validation_alias="OPENSEARCH_HOST") [cite: 276, 544]
+    opensearch_port: int = Field(default=9200, validation_alias="OPENSEARCH_PORT") [cite: 276, 544]
+    opensearch_index: str = Field(default="policies", validation_alias="OPENSEARCH_INDEX") [cite: 276, 544]
+    opensearch_embed_dim: int = Field(default=384, validation_alias="OPENSEARCH_EMBED_DIM") [cite: 277, 544]
 
     # --- Modelo de embeddings ---
     embedding_model: str = Field(
         default="sentence-transformers/all-MiniLM-L6-v2",
         validation_alias="EMBEDDING_MODEL",
-    )
+    ) [cite: 277, 545]
 
-    # --- Retrieval + Reranking ---
-    retrieval_top_k: int = Field(default=20, validation_alias="RETRIEVAL_TOP_K")
-    rerank_model: str = Field(default="cross-encoder/ms-marco-MiniLM-L-6-v2", validation_alias="RERANK_MODEL")
-    rerank_batch_size: int = Field(default=32, validation_alias="RERANK_BATCH_SIZE")
-    rerank_top_k: int = Field(default=4, validation_alias="RERANK_TOP_K")
+    # --- Retrieval + Reranking (Combinación de ambas ramas) ---
+    retrieval_top_k: int = Field(default=40, validation_alias="RETRIEVAL_TOP_K") # Valor más alto para pre-filtrado [cite: 277]
+    rerank_model: str = Field(default="cross-encoder/ms-marco-MiniLM-L-6-v2", validation_alias="RERANK_MODEL") [cite: 277, 545]
+    rerank_batch_size: int = Field(default=32, validation_alias="RERANK_BATCH_SIZE") [cite: 277, 545]
+    rerank_top_k: int = Field(default=10, validation_alias="RERANK_TOP_K") # El valor de main, más prudente que 4 [cite: 277]
 
     # --- OpenSearch (índice de resúmenes para el router semántico) ---
     policy_summaries_index: str = Field(
         default="policy_summaries_index",
         validation_alias="POLICY_SUMMARIES_INDEX",
-    )
+    ) [cite: 546]
 
     # --- Seguridad/SSL opcional para OpenSearch ---
->>>>>>> 8b9674e2
-    opensearch_user: Optional[str] = Field(default=None, validation_alias="OPENSEARCH_USER")
-    opensearch_password: Optional[str] = Field(default=None, validation_alias="OPENSEARCH_PASSWORD")
-    opensearch_use_ssl: bool = Field(default=False, validation_alias="OPENSEARCH_USE_SSL")
+    opensearch_user: Optional[str] = Field(default=None, validation_alias="OPENSEARCH_USER") [cite: 277, 546]
+    opensearch_password: Optional[str] = Field(default=None, validation_alias="OPENSEARCH_PASSWORD") [cite: 277, 546]
+    opensearch_use_ssl: bool = Field(default=False, validation_alias="OPENSEARCH_USE_SSL") [cite: 277, 546]
 
     class Config:
         env_file = ".env"
@@ -68,5 +58,5 @@
 
 @lru_cache()
 def get_settings() -> AgentSettings:
-    """Carga la configuración desde .env (cacheada)."""
+    """Carga la configuración desde .env (cacheada)[cite: 278, 546]."""
     return AgentSettings()